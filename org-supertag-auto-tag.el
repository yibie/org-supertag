;;; org-supertag-auto-tag.el --- Auto-tagging system -*- lexical-binding: t; -*-

;;; Commentary:
;;
;; Auto-tagging system provides:
;; 1. Background silent scanning: Periodically scans the entire database to generate tag suggestions for untagged notes.
;; 2. Batch processing interface: Provides a unified interface to review and apply all generated tag suggestions.
;;
;; Workflow:
;; 1. When `org-supertag-auto-tag-mode` is enabled, it starts a background timer based on configuration.
;; 2. The timer periodically calls `org-supertag-auto-tag-silent-scan-and-generate`.
;; 3. This function scans the database to find all untagged nodes and submits them in batch to the Python backend.
;; 4. Suggestions returned from backend are stored in `org-supertag-auto-tag--suggestion-queue`.
;; 5. Users can open the review interface anytime via `org-supertag-auto-tag-batch-add` command.

;;; Code:

(require 'org)
(require 'org-id)
(require 'org-supertag-bridge)
(require 'org-supertag-api)
(require 'org-supertag-tag)
(require 'org-supertag-inline)
(require 'org-supertag-node)
(require 'org-supertag-db)
(require 'org-supertag-scheduler)
(require 'cl-lib)

;;; === Core Configuration ===

(defgroup org-supertag-auto-tag nil
  "Auto-tagging system configuration"
  :group 'org-supertag)

(defcustom org-supertag-auto-tag-enable-silent-scan t
  "If non-nil, automatically scan and generate suggestions for untagged nodes in background."
  :type 'boolean
  :group 'org-supertag-auto-tag)

(defcustom org-supertag-auto-tag-scan-daily-time "02:30"
  "The time of day (HH:MM format) to run the silent background scan for untagged nodes."
  :type 'string
  :group 'org-supertag-auto-tag)

(defcustom org-supertag-auto-tag-batch-min-content-length 10
  "Minimum content length requirement for batch processing nodes."
  :type 'integer
  :group 'org-supertag-auto-tag)

(defcustom org-supertag-auto-tag-batch-enable-limit t
  "If non-nil, limit the number of nodes processed per background scan."
  :type 'boolean
  :group 'org-supertag-auto-tag)

(defcustom org-supertag-auto-tag-batch-max-nodes-per-run 10
  "When limit is enabled, maximum number of nodes processed per background scan."
  :type 'integer
  :group 'org-supertag-auto-tag)

(defcustom org-supertag-auto-tag-enable-daily-reminder t
  "If non-nil, show notification at specified time to remind user to review tag suggestions."
  :type 'boolean
  :group 'org-supertag-auto-tag)

(defcustom org-supertag-auto-tag-daily-reminder-time "17:00"
  "Daily reminder time for reviewing tag suggestions (HH:MM format)."
  :type 'string
  :group 'org-supertag-auto-tag)

(defcustom org-supertag-auto-tag-provider 'ollama
  "The AI provider to use for auto-tagging.
Supported values match the Python backend's LLMClient configuration."
  :type '(choice (const :tag "Ollama" ollama)
                 (const :tag "OpenAI" openai)
                 (const :tag "Google" google))
  :group 'org-supertag-auto-tag)

(defcustom org-supertag-auto-tag-model "hf.co/unsloth/gemma-3-4b-it-GGUF:latest"
  "The model name to use for auto-tagging."
  :type 'string
  :group 'org-supertag-auto-tag)

(defcustom org-supertag-auto-tag-temperature 0.7
  "The sampling temperature for the auto-tagging model (0.0 - 2.0)."
  :type 'float
  :group 'org-supertag-auto-tag)

(defcustom org-supertag-auto-tag-max-tokens 2048
  "The maximum number of tokens for the auto-tagging model's response."
  :type 'integer
  :group 'org-supertag-auto-tag)

(defcustom org-supertag-auto-tag-endpoint "http://localhost:11434"
  "The API endpoint for the auto-tagging provider.
This is particularly important for local providers like Ollama."
  :type 'string
  :group 'org-supertag-auto-tag)

;;----------------------------------------------------------------------
;; Global Variables
;;----------------------------------------------------------------------

(defvar org-supertag-auto-tag--suggestion-queue '()
  "Global queue for storing tag suggestions. Each element is a plist representing a suggestion.")

(defvar org-supertag-auto-tag--node-content-cache (make-hash-table :test 'equal)
  "Cache node content to avoid duplicate IO.")

(defvar org-supertag-auto-tag--last-prompt-date nil
  "Date (YYYY-MM-DD) of last reminder prompt, to avoid duplicate reminders.")

;;----------------------------------------------------------------------
;; Auto Mode and Background Scanning
;;----------------------------------------------------------------------

(defun org-supertag-auto-tag--prompt-for-review ()
  "Prompt user to review tags if conditions are met."
  (when (and org-supertag-auto-tag-enable-daily-reminder
             (not (seq-empty-p org-supertag-auto-tag--suggestion-queue)))
    (when (yes-or-no-p (format "Auto-tag: %d suggestions pending, review now?"
                               (length org-supertag-auto-tag--suggestion-queue)))
      ;; This function must be called from a timer, so it's safe
      ;; to assume we can pop up a window.
      (with-current-buffer (get-buffer-create "*Org Supertag Batch Add*")
        (org-supertag-auto-tag-batch-add)))))

;;;###autoload
(define-minor-mode org-supertag-auto-tag-mode
  "Enable auto-tagging for org-supertag.
This mode itself doesn't start any process, it's just a switch.
This mode registers and deregisters the background tasks with the central scheduler."
  :init-value nil
  :lighter " ST-Auto"
  :group 'org-supertag
  (if org-supertag-auto-tag-mode
      ;; When mode is enabled, register tasks with the scheduler.
      (progn
        (when org-supertag-auto-tag-enable-silent-scan
          (org-supertag-scheduler-register-task
           'auto-tag-silent-scan
           :daily
           #'org-supertag-auto-tag-silent-scan-and-generate
           :time org-supertag-auto-tag-scan-daily-time))
        (when org-supertag-auto-tag-enable-daily-reminder
          (org-supertag-scheduler-register-task
           'auto-tag-daily-reminder
           :daily
           #'org-supertag-auto-tag--prompt-for-review
           :time org-supertag-auto-tag-daily-reminder-time))
        (message "Org SuperTag Auto-Tag Mode enabled."))
    ;; When mode is disabled, deregister tasks.
    (org-supertag-scheduler-deregister-task 'auto-tag-silent-scan)
    (org-supertag-scheduler-deregister-task 'auto-tag-daily-reminder)
    (message "Org SuperTag Auto-Tag Mode disabled.")))

(defun org-supertag-auto-tag-silent-scan-and-generate ()
  "Scan database for untagged nodes and generate tag suggestions in batch.
This function now iterates through all potential nodes to find a batch
of nodes that meet the minimum content length requirement, avoiding getting
stuck on short-content nodes."
  (interactive)
  (message "[Auto-tag] Silent scan called at %s" (format-time-string "%H:%M:%S.%3N"))
  (let* ((all-nodes (org-supertag-node-get-all))
         (untagged-nodes-all (seq-filter
                              (lambda (node-id)
                                (seq-empty-p (org-supertag-node-get-tags node-id)))
                              all-nodes))
         (processed-node-ids (delete-dups (mapcar (lambda (s) (plist-get s :node-id)) org-supertag-auto-tag--suggestion-queue)))
         (candidate-nodes (seq-remove (lambda (node-id) (member node-id processed-node-ids))
                                      untagged-nodes-all))
         (eligible-nodes-payload '())
         (limit (if org-supertag-auto-tag-batch-enable-limit
                    org-supertag-auto-tag-batch-max-nodes-per-run
                  (length candidate-nodes))))

    ;; Iterate through candidates to build a batch of eligible nodes
    (let ((remaining-candidates candidate-nodes))
      (while (and remaining-candidates (< (length eligible-nodes-payload) limit))
        (let* ((node-id (car remaining-candidates))
               (node-data (org-supertag-db-get node-id)))
          (when-let* ((content (org-supertag-auto-tag--get-node-content node-data)))
            (let* ((title (plist-get node-data :title))
                   (combined (concat (or title "") " " (or content ""))))
              (when (>= (length (string-trim combined)) org-supertag-auto-tag-batch-min-content-length)
                (push `(("id" . ,node-id) ("content" . ,combined)) eligible-nodes-payload)))))
        (setq remaining-candidates (cdr remaining-candidates))))

    (if (seq-empty-p eligible-nodes-payload)
        (message "Auto-tag: No new untagged nodes with sufficient content found to process.")
      (progn
        (message "Auto-tag: Found %d eligible untagged nodes to process. Sending to backend..." (length eligible-nodes-payload))
        (let* ((nodes-to-send (reverse eligible-nodes-payload))
               (model-config (org-supertag-auto-tag--get-model-config))
               (payload `(("nodes" ,nodes-to-send)
                         ("model_config" ,model-config))))
          (org-supertag-api-batch-generate-tags
           (list payload)
           #'org-supertag-auto-tag--batch-handle-completion))))))

(defun org-supertag-auto-tag--get-model-config ()
  "Get model configuration for auto-tagging from this module's custom variables.
This ensures auto-tagging is self-contained and not dependent on other modules like `org-supertag-ai`."
  (list
   (cons 'provider org-supertag-auto-tag-provider)
   (cons 'model org-supertag-auto-tag-model)
   (cons 'temperature org-supertag-auto-tag-temperature)
   (cons 'max_tokens org-supertag-auto-tag-max-tokens)
   (cons 'endpoint org-supertag-auto-tag-endpoint)))

(defun org-supertag-auto-tag--get-node-content (node-data)
  "Extract content for analysis from node data, including title and body."
  (let* ((file-path (plist-get node-data :file-path))
         (pos (plist-get node-data :pos))
         (title (plist-get node-data :title)))
    (or
     (when (and file-path pos (file-exists-p file-path))
       (with-temp-buffer
         (insert-file-contents file-path)
         (org-mode)
         (goto-char pos)
         (when (org-at-heading-p)
           (let* ((element (org-element-at-point))
                  (contents-begin (org-element-property :contents-begin element))
                  (contents-end (org-element-property :contents-end element)))
             (if (and contents-begin contents-end)
                 (let ((raw-content (buffer-substring-no-properties contents-begin contents-end)))
                   ;; Remove drawers from content
                   (concat title "\n\n" 
                          (if (fboundp 'org-supertag-db--remove-drawers-from-content)
                              (org-supertag-db--remove-drawers-from-content raw-content)
                            raw-content)))
               title)))))
     title
     "")))

(defun org-supertag-auto-tag--batch-handle-completion (results)
  "Handle batch processing completion callback from Python backend.
RESULTS is a vector of plists, each representing a suggestion for a node."
  (message "Auto-tag: Received %d suggestions from backend." (length results))
  (let ((new-suggestions-count 0))
    (dolist (suggestion results)
      (let ((node-id (plist-get suggestion :node_id))
            (tags (plist-get suggestion :tags)))
        (when (and node-id tags)
          ;; Check if a suggestion for this node already exists to avoid duplicates.
          (unless (cl-some (lambda (q-item) (string= (plist-get q-item :node-id) node-id))
                           org-supertag-auto-tag--suggestion-queue)
            (let* ((node-data (org-supertag-db-get node-id))
                   (content (or (gethash node-id org-supertag-auto-tag--node-content-cache)
                                (org-supertag-auto-tag--get-node-content node-data))))
              (when content
                ;; Add to suggestion queue with a consistent structure
                (push (list :node-id node-id
                            :content content
                            :tags tags)
                      org-supertag-auto-tag--suggestion-queue)
                (puthash node-id content org-supertag-auto-tag--node-content-cache)
                (cl-incf new-suggestions-count)))))))
    (if (> new-suggestions-count 0)
        (message "Auto-tag: Added %d new suggestions to the queue. Total pending: %d."
                 new-suggestions-count
                 (length org-supertag-auto-tag--suggestion-queue))
      (message "Auto-tag: No new suggestions were added (already in queue or invalid format)."))))

;;; === Batch Tag Addition Interface ===

(defvar org-supertag-auto-tag--batch-nodes nil "Current batch processing node list")
(defvar org-supertag-auto-tag--batch-all-suggestions nil "All node suggestions hash table (node-id -> suggestions)")
(defvar org-supertag-auto-tag--batch-all-selected nil "All node selected tags hash table (node-id -> selected-tags)")

(defun org-supertag-auto-tag--batch-next-node ()
  "Move to the next node in the batch add buffer."
  (interactive)
  (end-of-line)
  ;; If not at end of buffer, move to next line to start search
  (unless (eobp) (forward-char 1))
  (if (re-search-forward "^\\[[0-9]+/[0-9]+\\]" nil t)
      (progn
        (beginning-of-line))
    ;; If not found, wrap around to the top
    (goto-char (point-min))
    (when (re-search-forward "^\\[[0-9]+/[0-9]+\\]" nil t)
      (beginning-of-line))))

(defun org-supertag-auto-tag--batch-prev-node ()
  "Move to the previous node in the batch add buffer."
  (interactive)
  (beginning-of-line)
  ;; If not at beginning of buffer, move to previous line to start search
  (unless (bobp) (forward-char -1))
  (if (re-search-backward "^\\[[0-9]+/[0-9]+\\]" nil t)
      (progn
        (beginning-of-line))
    ;; If not found, wrap around to the bottom
    (goto-char (point-max))
    (when (re-search-backward "^\\[[0-9]+/[0-9]+\\]" nil t)
      (beginning-of-line))))

(defvar org-supertag-auto-tag-batch-add-mode-map
  (let ((map (make-sparse-keymap)))
    (define-key map (kbd "n") 'next-line)
    (define-key map (kbd "p") 'previous-line)
    (define-key map (kbd "j") 'org-supertag-auto-tag--batch-next-node)
    (define-key map (kbd "k") 'org-supertag-auto-tag--batch-prev-node)
    (define-key map (kbd "SPC") 'org-supertag-auto-tag--batch-toggle-tag)
    (define-key map (kbd "RET") 'org-supertag-auto-tag--batch-apply-current-tag)
    (define-key map (kbd "A") 'org-supertag-auto-tag--batch-apply-all-selected)
    (define-key map (kbd "M") 'org-supertag-auto-tag--batch-add-manual-tag-to-node)
    (define-key map (kbd "g") 'org-supertag-auto-tag--batch-refresh-display)
    (define-key map (kbd "q") 'quit-window)
    map)
  "Batch tag addition mode key mapping")

(define-derived-mode org-supertag-auto-tag-batch-add-mode special-mode "Batch-Add"
  "Batch tag addition mode"
  (setq buffer-read-only t)
  (setq truncate-lines t)
  (use-local-map org-supertag-auto-tag-batch-add-mode-map))

;;;###autoload
(defun org-supertag-auto-tag-batch-add ()
  "Open batch tag addition interface, process all pending suggestions in queue."
  (interactive)
  (if (seq-empty-p org-supertag-auto-tag--suggestion-queue)
      (message "Auto-tag: Suggestions queue is empty, no suggestions to process.")
    (let* ((suggestions-by-node (make-hash-table :test 'equal))
           (nodes-to-process '())
           (node-ids-processed (make-hash-table :test 'equal)))

      ;; Correctly build the suggestions hash table using the :tags key
      (dolist (item org-supertag-auto-tag--suggestion-queue)
        (let ((node-id (plist-get item :node-id))
              (tags (plist-get item :tags)))
          ;; Only store the actual list of tag suggestion plists
          (puthash node-id tags suggestions-by-node)))

      (maphash (lambda (node-id _suggestions)
                 (unless (gethash node-id node-ids-processed)
                   (when-let ((node-data (org-supertag-db-get node-id)))
                     (push (cons node-id node-data) nodes-to-process))
                   (puthash node-id t node-ids-processed)))
               suggestions-by-node)
      
      (let ((buffer (get-buffer-create "*Org Supertag Batch Add*")))
        (with-current-buffer buffer
          (org-supertag-auto-tag-batch-add-mode)
          (setq org-supertag-auto-tag--batch-nodes (nreverse nodes-to-process)
                org-supertag-auto-tag--batch-all-suggestions suggestions-by-node
                org-supertag-auto-tag--batch-all-selected (make-hash-table :test 'equal))
          
          (let ((inhibit-read-only t))
            (org-supertag-auto-tag--batch-refresh-display)))
        (pop-to-buffer buffer)))))

(defun org-supertag-auto-tag--batch-refresh-display ()
  "Refresh batch tag addition interface display"
  (let ((inhibit-read-only t)
        (current-tag-info (org-supertag-auto-tag--batch-get-current-tag)))
    (erase-buffer)
    (org-supertag-auto-tag--batch-insert-compact-display)
    (when current-tag-info
      (goto-char (point-min))
      (when (re-search-forward (format "^\\s-*\\(?:[✓□]\\) %s (" (regexp-quote (car current-tag-info))) nil t)
        (beginning-of-line)))))

(defun org-supertag-auto-tag--batch-insert-compact-display ()
  "Insert compact display for all nodes"
  (insert (propertize (format "Batch Tag Addition [Total %d nodes]\n" 
                             (length org-supertag-auto-tag--batch-nodes)) 
                     'face 'org-level-1))
  (insert "\n")
  
  (let ((node-index 0))
    (dolist (node-entry org-supertag-auto-tag--batch-nodes)
      (let* ((node-id (car node-entry))
             (node-data (cdr node-entry))
             (title (plist-get node-data :title))
             (file-path (plist-get node-data :file-path))
             (suggestions (gethash node-id org-supertag-auto-tag--batch-all-suggestions))
             (selected-tags (gethash node-id org-supertag-auto-tag--batch-all-selected))
             (progress (format "[%d/%d]" (1+ node-index) (length org-supertag-auto-tag--batch-nodes)))
             (start (point)))

        ;; Diagnostic messages for missing data
        (unless title
          (message "Auto-tag Diagnostics: Node ID '%s' is missing a title." node-id))
        (unless file-path
          (message "Auto-tag Diagnostics: Node ID '%s' is missing a file-path." node-id))

        (when (> node-index 0)
          (insert "\n" (propertize "━━━━━━━━━━━━━━━━━━━━━━━━━━━━━━━━━━" 'face 'org-meta-line) "\n\n"))
        
        (let ((node-start (point)))
          (insert (propertize (format "%s 📄 %s" progress (or title "Untitled Node")) 'face 'bold) "\n")
          (insert (propertize (format "    %s" (if file-path (file-name-nondirectory file-path) "<No File>")) 'face 'org-meta-line) "\n\n")
          (let ((content (org-supertag-auto-tag--get-node-content node-data)))
            (when content
              (let ((content-lines (split-string content "\n" t)))
                (dotimes (i (min 2 (length content-lines)))
                  (let ((line (nth i content-lines)))
                    (when (and line (> (length (string-trim line)) 0))
                      (insert "    " (substring line 0 (min (length line) 76))
                              (if (> (length line) 76) "..." "") "\n")))))
              (insert "\n")))
          (insert (propertize "    🏷️ Suggested Tags:\n" 'face 'org-level-2))
          (if (or (not suggestions) (seq-empty-p suggestions))
              (insert "        No suggestions or generating...\n")
            (dolist (tag-name suggestions)
              (when (stringp tag-name) ; Add safeguard
                (let* ((selected-p (member tag-name selected-tags))
                       (line-start (point)))
                  (insert (format "        %s %s\n"
                                  (if selected-p "✓" "□")
                                  (propertize tag-name 'face 'bold)))
                  (put-text-property line-start (point) 'tag-name tag-name)
                  (put-text-property line-start (point) 'node-id node-id)))))
          (insert "\n")
          (add-text-properties node-start (point) `(node-id ,node-id)))
        (cl-incf node-index))))
  (insert (propertize "j/k: node switch n/p: up/down move SPC: toggle select RET: apply current A: apply all M: manual add q: quit" 
                     'face 'org-meta-line)))

(defun org-supertag-auto-tag--batch-get-current-node-id ()
  "Get current cursor node ID"
  (get-text-property (point) 'node-id))

(defun org-supertag-auto-tag--batch-get-current-tag ()
  "Get current cursor tag name and node ID"
  (save-excursion
    (beginning-of-line)
    (when (re-search-forward "^\\s-*\\(?:[✓□]\\) \\(.+?\\)\\s-*$" (line-end-position) t)
      (let ((tag-name (string-trim (match-string-no-properties 1)))
            (node-id (get-text-property (point) 'node-id)))
        (when node-id (cons tag-name node-id))))))

(defun org-supertag-auto-tag--batch-toggle-tag ()
  "Toggle current cursor tag selection state"
  (interactive)
  (when-let* ((tag-info (org-supertag-auto-tag--batch-get-current-tag))
              (tag-name (car tag-info))
              (node-id (cdr tag-info)))
    (let ((selected-tags (gethash node-id org-supertag-auto-tag--batch-all-selected)))
      (if (member tag-name selected-tags)
          (puthash node-id (remove tag-name selected-tags) org-supertag-auto-tag--batch-all-selected)
        (puthash node-id (cons tag-name selected-tags) org-supertag-auto-tag--batch-all-selected))
      (let ((pos (point))
            (win-start (window-start)))
        (org-supertag-auto-tag--batch-refresh-current-node)
        ;; 恢复光标和窗口位置
        (goto-char pos)
        (set-window-start (selected-window) win-start)))))

(defun org-supertag-auto-tag--batch-apply-current-tag ()
  "Apply current cursor tag"
  (interactive)
  (when-let* ((tag-info (org-supertag-auto-tag--batch-get-current-tag))
              (tag-name (car tag-info))
              (node-id (cdr tag-info)))
    (org-supertag-auto-tag--apply-multiple-tags-to-node node-id (list tag-name))
    (message "Auto-tag: Applied tag %s" tag-name)
    (let ((inhibit-read-only t))
      (org-supertag-auto-tag--batch-refresh-display))))

(defun org-supertag-auto-tag--batch-apply-all-selected ()
  "Apply all selected tags and close the window if any were applied."
  (interactive)
  (let ((total-applied 0)
        (tags-by-node (make-hash-table :test 'equal)))
    
    ;; Group tags by node for batch processing
    (maphash (lambda (node-id selected-tags)
               (when selected-tags
                 (puthash node-id selected-tags tags-by-node)))
             org-supertag-auto-tag--batch-all-selected)
    
    ;; Apply tags in batches per node
    (maphash (lambda (node-id selected-tags)
               (when selected-tags
                 (org-supertag-auto-tag--apply-multiple-tags-to-node node-id selected-tags)
                 (setq total-applied (+ total-applied (length selected-tags)))
                 (puthash node-id nil org-supertag-auto-tag--batch-all-selected)))
             tags-by-node)

    (if (> total-applied 0)
        (progn
          (message "Auto-tag: Applied %d tags. Closing window." total-applied)
          (quit-window))
      (message "Auto-tag: No tags were selected to apply."))))

(defun org-supertag-auto-tag--batch-add-manual-tag-to-node ()
  "Add manual tag to current cursor node"
  (interactive)
  (when-let* ((node-id (org-supertag-auto-tag--batch-get-current-node-id))
              (tag-name (read-string "Add tag to current node: ")))
    (when (and tag-name (> (length (string-trim tag-name)) 0))
      (org-supertag-auto-tag--apply-multiple-tags-to-node node-id (list (string-trim tag-name)))
      (message "Added tag: %s" tag-name)
      (let ((inhibit-read-only t))
        (org-supertag-auto-tag--batch-refresh-display)))))

(defun org-supertag-auto-tag--apply-tag-to-node (node-id tag-name)
  "Apply tag to node, ensuring it's fully registered in the database and file.
This function now supports both single tag and batch tag application."
  (message "Applying tag '%s' to node '%s'..." tag-name node-id)
  ;; 1. Sanitize the tag name to get a valid ID.
  (let ((tag-id (org-supertag-sanitize-tag-name tag-name)))
    ;; 2. Check if the tag object exists in the database. If not, create it.
    (unless (org-supertag-tag-get tag-id)
      (message "Tag '%s' not found in DB, creating it." tag-id)
      (org-supertag-tag--create tag-id))
    
    ;; 3. Link the node to the tag in the database.
    (message "Linking node '%s' to tag '%s'." node-id tag-id)
    (org-supertag-node-db-add-tag node-id tag-id)
    
    ;; 4. Insert the tag visually into the Org file.
    (message "Inserting tag '%s' into file for node '%s'." tag-name node-id)
    (org-supertag-inline-insert-tag-for-autotag node-id tag-name)
    
    ;; 5. Remove the corresponding suggestion from the queue after applying.
    (setq org-supertag-auto-tag--suggestion-queue
          (cl-remove-if
           (lambda (q-item)
             (string= (plist-get q-item :node-id) node-id))
           org-supertag-auto-tag--suggestion-queue))
    (message "Tag '%s' applied and all suggestions for this node removed from queue." tag-name)))

(defun org-supertag-auto-tag--apply-multiple-tags-to-node (node-id tag-names)
  "Apply multiple tags to node with improved formatting.
NODE-ID is the node identifier.
TAG-NAMES is a list of tag names to apply.
This function ensures all tags are properly formatted and spaced."
  (when (and node-id tag-names)
    (message "Applying %d tags to node '%s'..." (length tag-names) node-id)
    
    ;; 1. Process all tags in the database first
    (dolist (tag-name tag-names)
      (let ((tag-id (org-supertag-sanitize-tag-name tag-name)))
        ;; Ensure tag exists in database
        (unless (org-supertag-tag-get tag-id)
          (message "Tag '%s' not found in DB, creating it." tag-id)
          (org-supertag-tag--create tag-id))
        
        ;; Link node to tag in database
        (org-supertag-node-db-add-tag node-id tag-id)))
    
    ;; 2. Insert all tags visually into the Org file with proper formatting
    (let ((found-location (org-supertag-find-node-location node-id)))
      (if found-location
          (let ((pos (car found-location))
                (file-path (cdr found-location)))
            (with-current-buffer (find-file-noselect file-path)
              (save-excursion
                (goto-char pos)
                (org-back-to-heading t)
                ;; Use the smart positioning logic for tag insertion
                (org-supertag-inline--smart-position-for-insertion)
                ;; Insert all tags with proper formatting
                (org-supertag-inline--insert-multiple-tags-for-autotag tag-names)
                ;; Save the buffer to ensure tags are written to file
                (save-buffer)
                (message "Auto-inserted %d tags for node %s at %s" (length tag-names) node-id file-path))))
        (error "Could not find node with ID: %s" node-id)))
    
    ;; 3. Remove suggestions from the queue
    (setq org-supertag-auto-tag--suggestion-queue
          (cl-remove-if
           (lambda (q-item)
             (string= (plist-get q-item :node-id) node-id))
           org-supertag-auto-tag--suggestion-queue))
    
    (message "Applied %d tags to node %s: %s" 
             (length tag-names) 
             node-id 
             (mapconcat #'identity tag-names ", "))))

(defun org-supertag-auto-tag-get-tags-from-llm (nodes callback)
  "Send text chunks in NODES to LLM and get tags asynchronously."
  (let* ((note-ids (mapcar (lambda (node) (plist-get node :id)) nodes))
         (payload (list
                   (list
                    '("nodes" . nodes)
                    '("note_ids" . note-ids)))))
    (org-supertag-bridge-call-async
     "autotag/get_tags"
     payload
     (lambda (result)
       (when (and result (not (plist-get result :error)))
         (funcall callback result))
       (unless result
         (message "Auto-tagging returned no result."))))))

(defun org-supertag-auto-tag-get-tags-from-llm-sync (nodes)
  "Send text chunks in NODES to LLM and get tags synchronously."
  (let* ((note-ids (mapcar (lambda (node) (plist-get node :id)) nodes))
         (payload (list
                   (list
                    '("nodes" . nodes)
                    '("note_ids" . note-ids)))))
    (org-supertag-bridge-call-sync
     "autotag/get_tags"
     payload
     (lambda (result)
       (when (and result (not (plist-get result :error)))
         (funcall result))
       (unless result
         (message "Auto-tagging returned no result."))))))

(defun org-supertag-auto-tag--apply-suggestion-for-node (node-id tag-suggestions)
  "Apply selected tag suggestions to a specific node.
This function now correctly registers the tag in the database."
  (dolist (suggestion tag-suggestions)
    (let ((tag-name (plist-get suggestion :tag-name)))
      (when (and (stringp tag-name) (not (string-empty-p tag-name)))
        (message "Auto-tag: Applying suggestion '%s' to node '%s'" tag-name node-id)
        
        ;; --- Database Registration Logic ---
        ;; 1. Sanitize and ensure the tag object exists in the database.
        (let ((sanitized-tag-name (org-supertag-sanitize-tag-name tag-name)))
          (unless (org-supertag-tag-get sanitized-tag-name)
            (org-supertag-tag--create sanitized-tag-name))
          
          ;; 2. Link the node to the tag in the database.
          (org-supertag-node-db-add-tag node-id sanitized-tag-name))

        ;; --- UI/File Update Logic ---
        ;; 3. Visually add the tag to the Org file as an inline tag.
        (org-supertag-inline-tag-add (list tag-name) node-id)))))

(defun org-supertag-auto-tag--get-all-suggestions-for-node (node-id)
  "Get all suggestions for a given NODE-ID from the suggestion-queue."
  (seq-filter (lambda (s)
                (and (equal (plist-get s :node-id) node-id)
                     (stringp (plist-get s :tag-name))))
              org-supertag-auto-tag--suggestion-queue))

(defun org-supertag-auto-tag--batch-refresh-current-node ()
  "Only refresh the display of the current node, not the entire buffer."
  (let* ((node-id (org-supertag-auto-tag--batch-get-current-node-id)))
    (when node-id
      (save-excursion
        (let ((inhibit-read-only t))
          (let* ((start (previous-single-property-change (point) 'node-id nil (point-min)))
                 (end (next-single-property-change (point) 'node-id nil (point-max))))
            (when (and start end)
              (goto-char start)
              (delete-region start end)
              (let* ((node-entry (assoc node-id org-supertag-auto-tag--batch-nodes))
                     (node-data (cdr node-entry))
                     (title (plist-get node-data :title))
                     (file-path (plist-get node-data :file-path))
                     (suggestions (gethash node-id org-supertag-auto-tag--batch-all-suggestions))
                     (selected-tags (gethash node-id org-supertag-auto-tag--batch-all-selected))
                     (progress (format "[%d/%d]"
                                       (1+ (cl-position node-entry org-supertag-auto-tag--batch-nodes :test #'equal))
                                       (length org-supertag-auto-tag--batch-nodes)))
                     (node-start (point)))
                (insert (propertize (format "%s 📄 %s" progress (or title "Untitled Node")) 'face 'bold) "\n")
                (insert (propertize (format "    %s" (if file-path (file-name-nondirectory file-path) "<No File>")) 'face 'org-meta-line) "\n\n")
                (let ((content (org-supertag-auto-tag--get-node-content node-data)))
                  (when content
                    (let ((content-lines (split-string content "\n" t)))
                      (dotimes (i (min 2 (length content-lines)))
                        (let ((line (nth i content-lines)))
                          (when (and line (> (length (string-trim line)) 0))
                            (insert "    " (substring line 0 (min (length line) 76))
                                    (if (> (length line) 76) "..." "") "\n")))))
                    (insert "\n")))
                (insert (propertize "    🏷️ Suggested Tags:\n" 'face 'org-level-2))
                (if (or (not suggestions) (seq-empty-p suggestions))
                    (insert "        No suggestions or generating...\n")
                  (dolist (tag-name suggestions)
                    (when (stringp tag-name) ; Add safeguard
                      (let* ((selected-p (member tag-name selected-tags))
                             (line-start (point)))
                        (insert (format "        %s %s\n"
                                        (if selected-p "✓" "□")
                                        (propertize tag-name 'face 'bold)))
                        (put-text-property line-start (point) 'tag-name tag-name)
                        (put-text-property line-start (point) 'node-id node-id)))))
                (insert "\n")
                (add-text-properties node-start (point) `(node-id ,node-id))))))))))

<<<<<<< HEAD
;;; === Suggestion UI Mode ===

(defvar org-supertag-auto-tag--suggestion-node-id nil "Current suggestion node ID")
(defvar org-supertag-auto-tag--suggestion-tags nil "Current suggestion tags")
(defvar org-supertag-auto-tag--suggestion-selected nil "Selected tags for current suggestion")

(defvar org-supertag-auto-tag-suggestion-mode-map
  (let ((map (make-sparse-keymap)))
    (define-key map (kbd "n") 'next-line)
    (define-key map (kbd "p") 'previous-line)
    (define-key map (kbd "SPC") 'org-supertag-auto-tag--suggestion-toggle-tag)
    (define-key map (kbd "RET") 'org-supertag-auto-tag--suggestion-apply-current-tag)
    (define-key map (kbd "A") 'org-supertag-auto-tag--suggestion-apply-all-selected)
    (define-key map (kbd "M") 'org-supertag-auto-tag--suggestion-add-manual-tag)
    (define-key map (kbd "q") 'quit-window)
    map)
  "Suggestion UI mode key mapping")

(define-derived-mode org-supertag-auto-tag-suggestion-mode special-mode "Suggestion-UI"
  "Suggestion UI mode for single node tag suggestions"
  (setq buffer-read-only t)
  (setq truncate-lines t)
  (use-local-map org-supertag-auto-tag-suggestion-mode-map))

(defun org-supertag-auto-tag--suggestion-insert-compact-display ()
  "Insert compact display for single node suggestion"
  (let* ((node-data (org-supertag-db-get org-supertag-auto-tag--suggestion-node-id))
         (title (plist-get node-data :title))
         (file-path (plist-get node-data :file-path))
         (content (org-supertag-auto-tag--get-node-content node-data)))
    
    (insert (propertize "Tag Suggestion Interface\n" 'face 'org-level-1))
    (insert "\n")
    
    ;; Node information
    (insert (propertize (format "📄 %s" (or title "Untitled Node")) 'face 'bold) "\n")
    (insert (propertize (format "    %s" (if file-path (file-name-nondirectory file-path) "<No File>")) 'face 'org-meta-line) "\n\n")
    
    ;; Content preview
    (when content
      (let ((content-lines (split-string content "\n" t)))
        (dotimes (i (min 3 (length content-lines)))
          (let ((line (nth i content-lines)))
            (when (and line (> (length (string-trim line)) 0))
              (insert "    " (substring line 0 (min (length line) 76))
                      (if (> (length line) 76) "..." "") "\n")))))
      (insert "\n"))
    
    ;; Suggested tags
    (insert (propertize "    🏷️ Suggested Tags:\n" 'face 'org-level-2))
    (if (or (not org-supertag-auto-tag--suggestion-tags) (seq-empty-p org-supertag-auto-tag--suggestion-tags))
        (insert "        No suggestions available.\n")
      (dolist (tag-name org-supertag-auto-tag--suggestion-tags)
        (when (stringp tag-name)
          (let* ((selected-p (member tag-name org-supertag-auto-tag--suggestion-selected))
                 (line-start (point)))
            (insert (format "        %s %s\n"
                            (if selected-p "✓" "□")
                            (propertize tag-name 'face 'bold)))
            (put-text-property line-start (point) 'tag-name tag-name)
            (put-text-property line-start (point) 'node-id org-supertag-auto-tag--suggestion-node-id)))))
    
    (insert "\n")
    (insert (propertize "SPC: toggle select RET: apply current A: apply all M: manual add q: quit" 
                       'face 'org-meta-line))))

(defun org-supertag-auto-tag--suggestion-get-current-tag ()
  "Get current cursor tag name"
  (save-excursion
    (beginning-of-line)
    (when (re-search-forward "^\\s-*\\(?:[✓□]\\) \\(.+?\\)\\s-*$" (line-end-position) t)
      (string-trim (match-string-no-properties 1)))))

(defun org-supertag-auto-tag--suggestion-toggle-tag ()
  "Toggle current cursor tag selection state"
  (interactive)
  (when-let* ((tag-name (org-supertag-auto-tag--suggestion-get-current-tag)))
    (if (member tag-name org-supertag-auto-tag--suggestion-selected)
        (setq org-supertag-auto-tag--suggestion-selected (remove tag-name org-supertag-auto-tag--suggestion-selected))
      (push tag-name org-supertag-auto-tag--suggestion-selected))
    (let ((pos (point))
          (win-start (window-start)))
      (let ((inhibit-read-only t))
        (org-supertag-auto-tag--suggestion-refresh-display))
      (goto-char pos)
      (set-window-start (selected-window) win-start))))

(defun org-supertag-auto-tag--suggestion-apply-current-tag ()
  "Apply current cursor tag"
  (interactive)
  (when-let* ((tag-name (org-supertag-auto-tag--suggestion-get-current-tag)))
    (org-supertag-auto-tag--apply-multiple-tags-to-node org-supertag-auto-tag--suggestion-node-id (list tag-name))
    (message "Auto-tag: Applied tag %s" tag-name)
    (let ((inhibit-read-only t))
      (org-supertag-auto-tag--suggestion-refresh-display))))

(defun org-supertag-auto-tag--suggestion-apply-all-selected ()
  "Apply all selected tags and close the window if any were applied."
  (interactive)
  (if org-supertag-auto-tag--suggestion-selected
      (progn
        (org-supertag-auto-tag--apply-multiple-tags-to-node org-supertag-auto-tag--suggestion-node-id org-supertag-auto-tag--suggestion-selected)
        (message "Auto-tag: Applied %d tags. Closing window." (length org-supertag-auto-tag--suggestion-selected))
        (quit-window))
    (message "Auto-tag: No tags were selected to apply.")))

(defun org-supertag-auto-tag--suggestion-add-manual-tag ()
  "Add manual tag to current node"
  (interactive)
  (when-let* ((tag-name (read-string "Add tag to current node: ")))
    (when (and tag-name (> (length (string-trim tag-name)) 0))
      (org-supertag-auto-tag--apply-multiple-tags-to-node org-supertag-auto-tag--suggestion-node-id (list (string-trim tag-name)))
      (message "Added tag: %s" tag-name)
      (let ((inhibit-read-only t))
        (org-supertag-auto-tag--suggestion-refresh-display)))))

(defun org-supertag-auto-tag--suggestion-refresh-display ()
  "Refresh suggestion UI display"
  (let ((inhibit-read-only t))
    (erase-buffer)
    (org-supertag-auto-tag--suggestion-insert-compact-display)))

;;;###autoload
(defun org-supertag-auto-tag-show-suggestion-ui (suggestions)
  "Show tag SUGGESTIONS to the user with a compact interface similar to batch mode.
This function now provides a rich interface with keyboard navigation and visual feedback.
SUGGESTIONS is a list of plists, where each plist has :node_id and :tags."
  (interactive)
  (when suggestions
    ;; Assuming suggestions are for the current node, and there's only one suggestion in the list.
    (let* ((suggestion (car suggestions))
           (node-id (plist-get suggestion :node_id))
           (tags (plist-get suggestion :tags)))
      (when (and node-id tags)
        (let ((buffer (get-buffer-create "*Org Supertag Suggestion*")))
          (with-current-buffer buffer
            (org-supertag-auto-tag-suggestion-mode)
            (setq org-supertag-auto-tag--suggestion-node-id node-id
                  org-supertag-auto-tag--suggestion-tags tags
                  org-supertag-auto-tag--suggestion-selected '())
            
            (let ((inhibit-read-only t))
              (org-supertag-auto-tag--suggestion-refresh-display))
            
            (pop-to-buffer buffer)))))))
=======
(defun org-supertag-auto-tag-show-suggestion-ui (suggestions)
  "Show tag SUGGESTIONS to the user and let them add them.
This is a compatibility function for modules like smart-companion.
SUGGESTIONS is a list of plists, where each plist has :node_id and :tags."
  (interactive)
  (when suggestions
    (let* ((suggestion (car suggestions))
           (tags (plist-get suggestion :tags)))
      (when tags
        (let ((selected-tags (completing-read-multiple "Select tags to add: " tags nil t)))
          (when selected-tags
            (save-excursion
              (org-back-to-heading t)
              (let ((node-id (org-id-get-create)))
                (dolist (tag selected-tags)
                  (org-supertag-inline-add tag node-id))
                (message "Added tags: %s" (string-join selected-tags ", "))))))))))
>>>>>>> 57c9e69a

(provide 'org-supertag-auto-tag)<|MERGE_RESOLUTION|>--- conflicted
+++ resolved
@@ -681,7 +681,7 @@
                 (insert "\n")
                 (add-text-properties node-start (point) `(node-id ,node-id))))))))))
 
-<<<<<<< HEAD
+
 ;;; === Suggestion UI Mode ===
 
 (defvar org-supertag-auto-tag--suggestion-node-id nil "Current suggestion node ID")
@@ -827,24 +827,5 @@
               (org-supertag-auto-tag--suggestion-refresh-display))
             
             (pop-to-buffer buffer)))))))
-=======
-(defun org-supertag-auto-tag-show-suggestion-ui (suggestions)
-  "Show tag SUGGESTIONS to the user and let them add them.
-This is a compatibility function for modules like smart-companion.
-SUGGESTIONS is a list of plists, where each plist has :node_id and :tags."
-  (interactive)
-  (when suggestions
-    (let* ((suggestion (car suggestions))
-           (tags (plist-get suggestion :tags)))
-      (when tags
-        (let ((selected-tags (completing-read-multiple "Select tags to add: " tags nil t)))
-          (when selected-tags
-            (save-excursion
-              (org-back-to-heading t)
-              (let ((node-id (org-id-get-create)))
-                (dolist (tag selected-tags)
-                  (org-supertag-inline-add tag node-id))
-                (message "Added tags: %s" (string-join selected-tags ", "))))))))))
->>>>>>> 57c9e69a
 
 (provide 'org-supertag-auto-tag)